--- conflicted
+++ resolved
@@ -759,7 +759,10 @@
         if (checkpoint == 0) {
           cout << "Waiting for writeback delay" << endl;
           logfile << "Waiting for writeback delay" << endl;
-          sleep(WRITE_DELAY);
+          unsigned int sleep_time = test_harness.GetPostRunDelay();
+          while (sleep_time > 0) {
+            sleep_time = sleep(sleep_time);
+          }
 
           cout << "Disabling wrapper device logging" << endl;
           logfile << "Disabling wrapper device logging" << endl;
@@ -845,13 +848,15 @@
 
     // Wait a small amount of time for writes to propogate to the block
     // layer and then stop logging writes.
-<<<<<<< HEAD
     // TODO (P.S.) pull out the common code between the code path when
     // checkpoint is zero above and if background mode is on here
     if (background) {
       cout << "Waiting for writeback delay" << endl;
       logfile << "Waiting for writeback delay" << endl;
-      sleep(WRITE_DELAY);
+      unsigned int sleep_time = test_harness.GetPostRunDelay();
+      while (sleep_time > 0) {
+        sleep_time = sleep(sleep_time);
+      }
 
       cout << "Disabling wrapper device logging" << endl;
       logfile << "Disabling wrapper device logging" << endl;
@@ -862,24 +867,6 @@
         test_harness.cleanup_harness();
         return -1;
       }
-=======
-    cout << "Waiting for writeback delay" << endl;
-    logfile << "Waiting for writeback delay" << endl;
-    unsigned int sleep_time = test_harness.GetPostRunDelay();
-    while (sleep_time > 0) {
-      sleep_time = sleep(sleep_time);
-    }
-
-    cout << "Disabling wrapper device logging" << endl;
-    logfile << "Disabling wrapper device logging" << endl;
-    test_harness.end_wrapper_logging();
-    cout << "Getting wrapper data" << endl;
-    logfile << "Getting wrapper data" << endl;
-    if (test_harness.get_wrapper_log() != SUCCESS) {
-      test_harness.cleanup_harness();
-      return -1;
-    }
->>>>>>> e0007d73
 
       cout << "Unmounting wrapper file system after test profiling" << endl;
       logfile << "Unmounting wrapper file system after test profiling" << endl;
